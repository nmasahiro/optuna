from collections import defaultdict
from datetime import datetime
import json
import six
from sqlalchemy.engine import create_engine
from sqlalchemy.exc import IntegrityError
from sqlalchemy.exc import SQLAlchemyError
from sqlalchemy import orm
import sys
from typing import Any  # NOQA
from typing import Dict  # NOQA
from typing import List  # NOQA
from typing import Optional  # NOQA
import uuid

from optuna import distributions
from optuna import logging
from optuna.storages.base import BaseStorage
from optuna.storages.base import DEFAULT_STUDY_NAME_PREFIX
from optuna.storages.rdb import models
from optuna import structs
from optuna import version


class RDBStorage(BaseStorage):
    """Storage class for RDB backend.

    This class is not supposed to be directly accessed by library users.

    Args:
        url: URL of the storage.
        connect_args: Arguments that is passed to :func:`sqlalchemy.engine.create_engine`.
    """

    def __init__(self, url, connect_args=None):
        # type: (str, Optional[Dict[str, Any]]) -> None

        connect_args = connect_args or {}

        url = self._fill_storage_url_template(url)

        try:
            self.engine = create_engine(url, connect_args=connect_args)
        except ImportError as e:
            raise ImportError('Failed to import DB access module for the specified storage URL. '
                              'Please install appropriate one. (The actual import error is: ' +
                              str(e) + '.)')

        self.scoped_session = orm.scoped_session(orm.sessionmaker(bind=self.engine))
        models.BaseModel.metadata.create_all(self.engine)
        self._check_table_schema_compatibility()
        self.logger = logging.get_logger(__name__)

    def create_new_study_id(self, study_name=None):
        # type: (Optional[str]) -> int

        session = self.scoped_session()

        if study_name is None:
            study_name = self._create_unique_study_name(session)

        study = models.StudyModel(study_name=study_name, direction=structs.StudyDirection.NOT_SET)
        session.add(study)
        if not self._commit_with_integrity_check(session):
            raise structs.DuplicatedStudyError(
                "Another study with name '{}' already exists. "
                "Please specify a different name, or reuse the existing one "
                "by setting `load_if_exists` (for Python API) or "
                "`--skip-if-exists` flag (for CLI).".format(study_name))

        self.logger.info('A new study created with name: {}'.format(study.study_name))

        return study.study_id

    @staticmethod
    def _create_unique_study_name(session):
        # type: (orm.Session) -> str

        while True:
            study_uuid = str(uuid.uuid4())
            study_name = DEFAULT_STUDY_NAME_PREFIX + study_uuid
            study = models.StudyModel.find_by_name(study_name, session)
            if study is None:
                break

        return study_name

    # TODO(sano): Prevent simultaneously setting different direction in distributed environments.
    def set_study_direction(self, study_id, direction):
        # type: (int, structs.StudyDirection) -> None

        session = self.scoped_session()

        study = models.StudyModel.find_or_raise_by_id(study_id, session)

        if study.direction != structs.StudyDirection.NOT_SET and study.direction != direction:
            raise ValueError('Cannot overwrite study direction from {} to {}.'.format(
                study.direction, direction))

        study.direction = direction

        self._commit(session)

    def set_study_user_attr(self, study_id, key, value):
        # type: (int, str, Any) -> None

        session = self.scoped_session()

        study = models.StudyModel.find_or_raise_by_id(study_id, session)
        attribute = models.StudyUserAttributeModel.find_by_study_and_key(study, key, session)
        if attribute is None:
            attribute = models.StudyUserAttributeModel(
                study_id=study_id, key=key, value_json=json.dumps(value))
            session.add(attribute)
        else:
            attribute.value_json = json.dumps(value)

        self._commit_with_integrity_check(session)

    def set_study_system_attr(self, study_id, key, value):
        # type: (int, str, Any) -> None

        session = self.scoped_session()

        study = models.StudyModel.find_or_raise_by_id(study_id, session)
        attribute = models.StudySystemAttributeModel.find_by_study_and_key(study, key, session)
        if attribute is None:
            attribute = models.StudySystemAttributeModel(
                study_id=study_id, key=key, value_json=json.dumps(value))
            session.add(attribute)
        else:
            attribute.value_json = json.dumps(value)

        self._commit_with_integrity_check(session)

    def get_study_id_from_name(self, study_name):
        # type: (str) -> int

        session = self.scoped_session()

        study = models.StudyModel.find_or_raise_by_name(study_name, session)

        return study.study_id

    def get_study_name_from_id(self, study_id):
        # type: (int) -> str

        session = self.scoped_session()

        study = models.StudyModel.find_or_raise_by_id(study_id, session)

        return study.study_name

    def get_study_direction(self, study_id):
        # type: (int) -> structs.StudyDirection

        session = self.scoped_session()

        study = models.StudyModel.find_or_raise_by_id(study_id, session)

        return study.direction

    def get_study_user_attrs(self, study_id):
        # type: (int) -> Dict[str, Any]

        session = self.scoped_session()

        attributes = models.StudyUserAttributeModel.where_study_id(study_id, session)

        return {attr.key: json.loads(attr.value_json) for attr in attributes}

    def get_study_system_attrs(self, study_id):
        # type: (int) -> Dict[str, Any]

        session = self.scoped_session()

        attributes = models.StudySystemAttributeModel.where_study_id(study_id, session)

        return {attr.key: json.loads(attr.value_json) for attr in attributes}

    def get_trial_user_attrs(self, trial_id):
        # type: (int) -> Dict[str, Any]

        session = self.scoped_session()

        attributes = models.TrialUserAttributeModel.where_trial_id(trial_id, session)

        return {attr.key: json.loads(attr.value_json) for attr in attributes}

    def get_trial_system_attrs(self, trial_id):
        # type: (int) -> Dict[str, Any]

        session = self.scoped_session()

        attributes = models.TrialSystemAttributeModel.where_trial_id(trial_id, session)

        return {attr.key: json.loads(attr.value_json) for attr in attributes}

    # TODO(sano): Optimize this method to reduce the number of queries.
    def get_all_study_summaries(self):
        # type: () -> List[structs.StudySummary]

        session = self.scoped_session()

        study_models = models.StudyModel.all(session)
        trial_models = models.TrialModel.all(session)
        param_models = models.TrialParamModel.all(session)
        value_models = models.TrialValueModel.all(session)
        trial_user_attribute_models = models.TrialUserAttributeModel.all(session)
        trial_system_attribute_models = models.TrialSystemAttributeModel.all(session)

        study_sumarries = []
        for study_model in study_models:
            # Filter model objects by study.
            study_trial_models = [t for t in trial_models if t.study_id == study_model.study_id]

            # Get best trial.
            completed_trial_models = [
                t for t in study_trial_models if t.state is structs.TrialState.COMPLETE
            ]
            best_trial = None
            if len(completed_trial_models) > 0:
                # TODO(sano): Deal with maximize direction.
                best_trial_model = min(completed_trial_models, key=lambda t: t.value)

                best_param_models = [
                    p for p in param_models if p.trial_id == best_trial_model.trial_id
                ]
                best_value_models = [
                    v for v in value_models if v.trial_id == best_trial_model.trial_id
                ]
                best_trial_user_models = [
                    u for u in trial_user_attribute_models
                    if u.trial_id == best_trial_model.trial_id
                ]
                best_trial_system_models = [
                    s for s in trial_system_attribute_models
                    if s.trial_id == best_trial_model.trial_id
                ]

                # Merge model objects related to the best trial.
                best_trial = self._merge_trials_orm([best_trial_model], best_param_models,
                                                    best_value_models, best_trial_user_models,
                                                    best_trial_system_models)[0]

            # Find datetime_start.
            datetime_start = None
            if len(study_trial_models) > 0:
                datetime_start = min([t.datetime_start for t in study_trial_models])

            attributes = models.StudySystemAttributeModel.where_study_id(
                study_model.study_id, session)
            system_attrs = {attr.key: json.loads(attr.value_json) for attr in attributes}

            # Consolidate StudySummary.
            study_sumarries.append(
                structs.StudySummary(
                    study_id=study_model.study_id,
                    study_name=study_model.study_name,
                    direction=self.get_study_direction(study_model.study_id),
                    best_trial=best_trial,
                    user_attrs=self.get_study_user_attrs(study_model.study_id),
                    system_attrs=system_attrs,
                    n_trials=len(study_trial_models),
                    datetime_start=datetime_start))

        return study_sumarries

    def create_new_trial_id(self, study_id):
        # type: (int) -> int

        session = self.scoped_session()

        trial = models.TrialModel(study_id=study_id, state=structs.TrialState.RUNNING)

        session.add(trial)
        self._commit(session)

        self.create_new_trial_number(trial.trial_id)

        return trial.trial_id

    def create_new_trial_number(self, trial_id):
        # type: (int) -> int

        session = self.scoped_session()
        trial = models.TrialModel.find_or_raise_by_id(trial_id, session)

        trial_number = trial.count_past_trials(session)
        self.set_trial_system_attr(trial.trial_id, 'number', trial_number)

        return trial_number

    def set_trial_state(self, trial_id, state):
        # type: (int, structs.TrialState) -> None

        session = self.scoped_session()

        trial = models.TrialModel.find_or_raise_by_id(trial_id, session)
        trial.state = state
        if state.is_finished():
            trial.datetime_complete = datetime.now()

        self._commit(session)

    def set_trial_param(self, trial_id, param_name, param_value_internal, distribution):
        # type: (int, str, float, distributions.BaseDistribution) -> bool

        session = self.scoped_session()

        trial = models.TrialModel.find_or_raise_by_id(trial_id, session)
        trial_param = \
            models.TrialParamModel.find_by_trial_and_param_name(trial, param_name, session)

        if trial_param is not None:
            # Raise error in case distribution is incompatible.
            distributions.check_distribution_compatibility(
                distributions.json_to_distribution(trial_param.distribution_json), distribution)

            # Return False when distribution is compatible but parameter has already been set.
            return False

        param = models.TrialParamModel(
            trial_id=trial_id,
            param_name=param_name,
            param_value=param_value_internal,
            distribution_json=distributions.distribution_to_json(distribution))

        param.check_and_add(session)
        commit_success = self._commit_with_integrity_check(session)

        return commit_success

    def get_trial_param(self, trial_id, param_name):
        # type: (int, str) -> float

        session = self.scoped_session()

        trial = models.TrialModel.find_or_raise_by_id(trial_id, session)
        trial_param = models.TrialParamModel.find_or_raise_by_trial_and_param_name(
            trial, param_name, session)

        return trial_param.param_value

    def set_trial_value(self, trial_id, value):
        # type: (int, float) -> None

        session = self.scoped_session()

        trial = models.TrialModel.find_or_raise_by_id(trial_id, session)
        trial.value = value

        self._commit(session)

    def set_trial_intermediate_value(self, trial_id, step, intermediate_value):
        # type: (int, int, float) -> bool

        session = self.scoped_session()

        trial = models.TrialModel.find_or_raise_by_id(trial_id, session)
        trial_value = models.TrialValueModel.find_by_trial_and_step(trial, step, session)
        if trial_value is not None:
            return False

        trial_value = models.TrialValueModel(
            trial_id=trial_id, step=step, value=intermediate_value)

        session.add(trial_value)
        commit_success = self._commit_with_integrity_check(session)

        return commit_success

    def set_trial_user_attr(self, trial_id, key, value):
        # type: (int, str, Any) -> None

        session = self.scoped_session()

        trial = models.TrialModel.find_or_raise_by_id(trial_id, session)
        attribute = models.TrialUserAttributeModel.find_by_trial_and_key(trial, key, session)
        if attribute is None:
            attribute = models.TrialUserAttributeModel(
                trial_id=trial_id, key=key, value_json=json.dumps(value))
            session.add(attribute)
        else:
            attribute.value_json = json.dumps(value)

        self._commit_with_integrity_check(session)

    def set_trial_system_attr(self, trial_id, key, value):
        # type: (int, str, Any) -> None

        session = self.scoped_session()

        trial = models.TrialModel.find_or_raise_by_id(trial_id, session)
        attribute = models.TrialSystemAttributeModel.find_by_trial_and_key(trial, key, session)
        if attribute is None:
            attribute = models.TrialSystemAttributeModel(
                trial_id=trial_id, key=key, value_json=json.dumps(value))
            session.add(attribute)
        else:
            attribute.value_json = json.dumps(value)

        self._commit_with_integrity_check(session)

    def get_trial(self, trial_id):
        # type: (int) -> structs.FrozenTrial

        session = self.scoped_session()

        trial = models.TrialModel.find_or_raise_by_id(trial_id, session)
        params = models.TrialParamModel.where_trial(trial, session)
        values = models.TrialValueModel.where_trial(trial, session)
        user_attributes = models.TrialUserAttributeModel.where_trial(trial, session)
        system_attributes = models.TrialSystemAttributeModel.where_trial(trial, session)

        return self._merge_trials_orm([trial], params, values, user_attributes,
                                      system_attributes)[0]

    def get_all_trials(self, study_id):
        # type: (int) -> List[structs.FrozenTrial]

        session = self.scoped_session()

        study = models.StudyModel.find_or_raise_by_id(study_id, session)
        trials = models.TrialModel.where_study(study, session)
        params = models.TrialParamModel.where_study(study, session)
        values = models.TrialValueModel.where_study(study, session)
        user_attributes = models.TrialUserAttributeModel.where_study(study, session)
        system_attributes = models.TrialSystemAttributeModel.where_study(study, session)

        return self._merge_trials_orm(trials, params, values, user_attributes, system_attributes)

    def get_n_trials(self, study_id, state=None):
        # type: (int, Optional[structs.TrialState]) -> int

        session = self.scoped_session()
        study = models.StudyModel.find_or_raise_by_id(study_id, session)
        return models.TrialModel.count(session, study, state)

    @staticmethod
    def _merge_trials_orm(
            trials,  # type: List[models.TrialModel]
            trial_params,  # type: List[models.TrialParamModel]
            trial_intermediate_values,  # type: List[models.TrialValueModel]
            trial_user_attrs,  # type: List[models.TrialUserAttributeModel]
            trial_system_attrs  # type: List[models.TrialSystemAttributeModel]
    ):
        # type: (...) -> List[structs.FrozenTrial]

        id_to_trial = {}
        for trial in trials:
            id_to_trial[trial.trial_id] = trial

        id_to_params = defaultdict(list)  # type: Dict[int, List[models.TrialParamModel]]
        for param in trial_params:
            id_to_params[param.trial_id].append(param)

        id_to_values = defaultdict(list)  # type: Dict[int, List[models.TrialValueModel]]
        for value in trial_intermediate_values:
            id_to_values[value.trial_id].append(value)

        id_to_user_attrs = \
            defaultdict(list)  # type: Dict[int, List[models.TrialUserAttributeModel]]
        for user_attr in trial_user_attrs:
            id_to_user_attrs[user_attr.trial_id].append(user_attr)

        id_to_system_attrs = \
            defaultdict(list)  # type: Dict[int, List[models.TrialSystemAttributeModel]]
        for system_attr in trial_system_attrs:
            id_to_system_attrs[system_attr.trial_id].append(system_attr)

        result = []
        for trial_id, trial in id_to_trial.items():
            params = {}
            params_in_internal_repr = {}
            for param in id_to_params[trial_id]:
                distribution = distributions.json_to_distribution(param.distribution_json)
                params[param.param_name] = distribution.to_external_repr(param.param_value)
                params_in_internal_repr[param.param_name] = param.param_value

            intermediate_values = {}
            for value in id_to_values[trial_id]:
                intermediate_values[value.step] = value.value

            user_attrs = {}
            for user_attr in id_to_user_attrs[trial_id]:
                user_attrs[user_attr.key] = json.loads(user_attr.value_json)

            system_attrs = {}
            for system_attr in id_to_system_attrs[trial_id]:
                system_attrs[system_attr.key] = json.loads(system_attr.value_json)

<<<<<<< HEAD
            trial_number = system_attrs.pop('number', trial_id)

            result.append(structs.FrozenTrial(
                number=trial_number,
                state=trial.state,
                params=params,
                user_attrs=user_attrs,
                system_attrs=system_attrs,
                value=trial.value,
                intermediate_values=intermediate_values,
                params_in_internal_repr=params_in_internal_repr,
                datetime_start=trial.datetime_start,
                datetime_complete=trial.datetime_complete,
                trial_id=trial_id
            ))
=======
            result.append(
                structs.FrozenTrial(
                    trial_id=trial_id,
                    state=trial.state,
                    params=params,
                    user_attrs=user_attrs,
                    system_attrs=system_attrs,
                    value=trial.value,
                    intermediate_values=intermediate_values,
                    params_in_internal_repr=params_in_internal_repr,
                    datetime_start=trial.datetime_start,
                    datetime_complete=trial.datetime_complete))
>>>>>>> 7ef42432

        return result

    def _check_table_schema_compatibility(self):
        # type: () -> None

        session = self.scoped_session()

        version_info = models.VersionInfoModel.find(session)
        if version_info is not None:
            if version_info.schema_version != models.SCHEMA_VERSION:
                raise RuntimeError(
                    'The runtime optuna version {} is no longer compatible with the table schema '
                    '(set up by optuna {}).'.format(version.__version__,
                                                    version_info.library_version))
            return

        version_info = models.VersionInfoModel(
            schema_version=models.SCHEMA_VERSION, library_version=version.__version__)

        session.add(version_info)
        self._commit_with_integrity_check(session)

    @staticmethod
    def _fill_storage_url_template(template):
        # type: (str) -> str

        return template.format(SCHEMA_VERSION=models.SCHEMA_VERSION)

    def _commit_with_integrity_check(self, session):
        # type: (orm.Session) -> bool

        try:
            session.commit()
        except IntegrityError as e:
            self.logger.debug(
                'Ignoring {}. This happens due to a timing issue among threads/processes/nodes. '
                'Another one might have committed a record with the same key(s).'.format(repr(e)))
            session.rollback()
            return False

        return True

    def _commit(self, session):
        # type: (orm.Session) -> None

        try:
            session.commit()
        except SQLAlchemyError as e:
            session.rollback()
            message = \
                'An exception is raised during the commit. ' \
                'This typically happens due to invalid data in the commit, ' \
                'e.g. exceeding max length. ' \
                '(The actual exception is as follows: {})'.format(repr(e))
            six.reraise(structs.StorageInternalError, structs.StorageInternalError(message),
                        sys.exc_info()[2])

    def remove_session(self):
        # type: () -> None
        """Removes the current session.

        A session is stored in SQLAlchemy's ThreadLocalRegistry for each thread. This method
        closes and removes the session which is associated to the current thread. Particularly,
        under multi-thread use cases, it is important to call this method *from each thread*.
        Otherwise, all sessions and their associated DB connections are destructed by a thread
        that occasionally invoked the garbage collector. By default, it is not allowed to touch
        a SQLite connection from threads other than the thread that created the connection.
        Therefore, we need to explicitly close the connection from each thread.

        """

        self.scoped_session.remove()

    def __del__(self):
        # type: () -> None

        # This destructor calls remove_session to explicitly close the DB connection. We need this
        # because DB connections created in SQLAlchemy are not automatically closed by reference
        # counters, so it is not guaranteed that they are released by correct threads (for more
        # information, please see the docstring of remove_session).

        if hasattr(self, 'scoped_session'):
            self.remove_session()<|MERGE_RESOLUTION|>--- conflicted
+++ resolved
@@ -490,26 +490,10 @@
             for system_attr in id_to_system_attrs[trial_id]:
                 system_attrs[system_attr.key] = json.loads(system_attr.value_json)
 
-<<<<<<< HEAD
             trial_number = system_attrs.pop('number', trial_id)
-
-            result.append(structs.FrozenTrial(
-                number=trial_number,
-                state=trial.state,
-                params=params,
-                user_attrs=user_attrs,
-                system_attrs=system_attrs,
-                value=trial.value,
-                intermediate_values=intermediate_values,
-                params_in_internal_repr=params_in_internal_repr,
-                datetime_start=trial.datetime_start,
-                datetime_complete=trial.datetime_complete,
-                trial_id=trial_id
-            ))
-=======
             result.append(
                 structs.FrozenTrial(
-                    trial_id=trial_id,
+                    number=trial_number,
                     state=trial.state,
                     params=params,
                     user_attrs=user_attrs,
@@ -518,8 +502,8 @@
                     intermediate_values=intermediate_values,
                     params_in_internal_repr=params_in_internal_repr,
                     datetime_start=trial.datetime_start,
-                    datetime_complete=trial.datetime_complete))
->>>>>>> 7ef42432
+                    datetime_complete=trial.datetime_complete,
+                    trial_id=trial_id))
 
         return result
 
