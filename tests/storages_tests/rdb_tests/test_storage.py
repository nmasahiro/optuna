--- conflicted
+++ resolved
@@ -388,38 +388,4 @@
         TrialModel, "find_or_raise_by_id", wraps=TrialModel.find_or_raise_by_id
     ) as mock_object:
         assert storage.get_all_trials(study_id) == trials
-<<<<<<< HEAD
-        assert mock_object.call_count == 1
-
-
-def test_check_python_version():
-    # type: () -> None
-
-    error_versions = [{"major": 3, "minor": 4, "micro": i} for i in range(0, 4)]
-    valid_versions = [
-        {"major": 2, "minor": 7, "micro": 3},
-        {"major": 3, "minor": 3, "micro": 7},
-        {"major": 3, "minor": 4, "micro": 4},
-        {"major": 3, "minor": 4, "micro": 10},
-        {"major": 3, "minor": 7, "micro": 4},
-    ]
-
-    with patch.object(sys, "version_info") as v_info:
-        # If Python version is 3.4.0 to 3.4.3, RDBStorage raises RuntimeError.
-        for ver in error_versions:
-            v_info.major = ver["major"]
-            v_info.minor = ver["minor"]
-            v_info.micro = ver["micro"]
-
-            with pytest.raises(RuntimeError):
-                RDBStorage._check_python_version()
-
-        # Otherwise, RDBStorage does not raise RuntimeError.
-        for ver in valid_versions:
-            v_info.major = ver["major"]
-            v_info.minor = ver["minor"]
-            v_info.micro = ver["micro"]
-            RDBStorage._check_python_version()
-=======
-        assert mock_object.call_count == 1
->>>>>>> 1441d6b4
+        assert mock_object.call_count == 1