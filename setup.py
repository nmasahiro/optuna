import os
import sys

import pkg_resources
from setuptools import find_packages
from setuptools import setup

from typing import Dict
from typing import List
from typing import Optional


def get_version() -> str:

    version_filepath = os.path.join(os.path.dirname(__file__), 'optuna', 'version.py')
    with open(version_filepath) as f:
        for line in f:
            if line.startswith('__version__'):
                return line.strip().split()[-1][1:-1]
    assert False


def get_long_description() -> str:

    readme_filepath = os.path.join(os.path.dirname(__file__), 'README.md')
    with open(readme_filepath) as f:
        return f.read()


def get_install_requires() -> List[str]:

    return [
        'alembic',
        'cliff',
        'colorlog',
<<<<<<< HEAD
        'cmaes',
=======
        'joblib',
>>>>>>> e03a5f0e
        'numpy',
        'scipy!=1.4.0',
        'sqlalchemy>=1.1.0',
        'tqdm',
    ]


def get_tests_require() -> List[str]:

    return get_extras_require()['testing']


def get_extras_require() -> Dict[str, List[str]]:

    requirements = {
        'checking': [
            'autopep8',
            'hacking',
            'mypy',
        ],
        'codecov': [
            'codecov',
            'pytest-cov',
        ],
        'doctest': [
            'cma',
            'pandas',
            'plotly>=4.0.0',
            'scikit-learn>=0.19.0',
            'scikit-optimize',
        ],
        'document': [
            'sphinx',
            'sphinx_rtd_theme',
        ],
        'example': [
            'catboost',
            'chainer',
            'lightgbm',
            'mlflow',
            'mxnet',
            'pytorch-ignite',
            'scikit-image',
            'scikit-learn',
            'torch',
            'torchvision>=0.5.0',
            'xgboost',
        ] + (['fastai<2'] if (3, 5) < sys.version_info[:2] < (3, 8) else [])
        + ([
            'dask[dataframe]',
            'dask-ml',
            'keras',
            # TODO(toshihikoyanase): Remove the version constraint after resolving the issue
            # https://github.com/optuna/optuna/issues/997.
            'pytorch-lightning<0.7.0',
            'tensorflow>=2.0.0',
        ] if sys.version_info[:2] < (3, 8) else []),
        'testing': [
            # TODO(toshihikoyanase): Remove the version constraint after resolving the issue
            # https://github.com/optuna/optuna/issues/1000.
            'bokeh<2.0.0',
            'chainer>=5.0.0',
            'cma',
            'lightgbm',
            'mock',
            'mpi4py',
            'mxnet',
            'pandas',
            'plotly>=4.0.0',
            'pytest',
            'pytorch-ignite',
            'scikit-learn>=0.19.0',
            'scikit-optimize',
            'torch',
            'torchvision>=0.5.0',
            'xgboost',
        ] + (['fastai<2'] if (3, 5) < sys.version_info[:2] < (3, 8) else [])
        + ([
            'keras',
            # TODO(toshihikoyanase): Remove the version constraint after resolving the issue
            # https://github.com/optuna/optuna/issues/997.
            'pytorch-lightning<0.7.0',
            'tensorflow',
            'tensorflow-datasets',
        ] if sys.version_info[:2] < (3, 8) else []),
    }

    return requirements


def find_any_distribution(pkgs: List[str]) -> Optional[pkg_resources.Distribution]:

    for pkg in pkgs:
        try:
            return pkg_resources.get_distribution(pkg)
        except pkg_resources.DistributionNotFound:
            pass
    return None


pfnopt_pkg = find_any_distribution(['pfnopt'])
if pfnopt_pkg is not None:
    msg = 'We detected that PFNOpt is installed in your environment.\n' \
        'PFNOpt has been renamed Optuna. Please uninstall the old\n' \
        'PFNOpt in advance (e.g. by executing `$ pip uninstall pfnopt`).'
    print(msg)
    exit(1)

setup(
    name='optuna',
    version=get_version(),
    description='A hyperparameter optimization framework',
    long_description=get_long_description(),
    long_description_content_type='text/markdown',
    author='Takuya Akiba',
    author_email='akiba@preferred.jp',
    url='https://optuna.org/',
    packages=find_packages(),
    package_data={
        'optuna': [
            'storages/rdb/alembic.ini',
            'storages/rdb/alembic/*.*',
            'storages/rdb/alembic/versions/*.*'
        ]
    },
    install_requires=get_install_requires(),
    tests_require=get_tests_require(),
    extras_require=get_extras_require(),
    entry_points={'console_scripts': ['optuna = optuna.cli:main']})<|MERGE_RESOLUTION|>--- conflicted
+++ resolved
@@ -33,11 +33,8 @@
         'alembic',
         'cliff',
         'colorlog',
-<<<<<<< HEAD
         'cmaes',
-=======
         'joblib',
->>>>>>> e03a5f0e
         'numpy',
         'scipy!=1.4.0',
         'sqlalchemy>=1.1.0',
