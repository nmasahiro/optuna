--- conflicted
+++ resolved
@@ -52,12 +52,42 @@
 def get_extras_require():
     # type: () -> Dict[str, List[str]]
 
-<<<<<<< HEAD
     return {
         'checking': [
             'autopep8',
             'hacking',
             'mypy',
+        ],
+        'codecov': [
+            'codecov',
+            'pytest-cov',
+        ],
+        'doctest': [
+            'pandas',
+            'scikit-learn>=0.19.0',
+        ],
+        'document': [
+            'sphinx',
+            'sphinx_rtd_theme',
+        ],
+        'example': [
+            'catboost',
+            'chainer',
+            'dask[dataframe]',
+            'dask-ml',
+            'fastai<2',
+            'keras',
+            'lightgbm',
+            'mxnet',
+            'pytorch-ignite',
+            'pytorch-lightning',
+            'scikit-learn',
+            # TODO(Yanase): Update examples to support TensorFlow 2.0.
+            # See https://github.com/optuna/optuna/issues/565 for further details.
+            'tensorflow<2.0.0',
+            'torch',
+            'torchvision',
+            'xgboost',
         ],
         'testing': [
             'bokeh',
@@ -82,42 +112,6 @@
             'torchvision',
             'xgboost',
         ],
-        'example': [
-            'catboost',
-            'chainer',
-            'dask[dataframe]',
-            'dask-ml',
-            'fastai<2',
-            'keras',
-            'lightgbm',
-            'mxnet',
-            'pytorch-ignite',
-            'pytorch-lightning',
-            'scikit-learn',
-            # TODO(Yanase): Update examples to support TensorFlow 2.0.
-            # See https://github.com/optuna/optuna/issues/565 for further details.
-            'tensorflow<2.0.0',
-            'torch',
-            'torchvision',
-            'xgboost',
-        ],
-        'document': [
-            'sphinx',
-            'sphinx_rtd_theme',
-        ],
-        'codecov': [
-            'codecov',
-            'pytest-cov',
-        ],
-=======
-    extras_require = {
-        'checking': ['autopep8', 'hacking', 'mypy'],
-        'testing': testing_requirements,
-        'example': example_requirements,
-        'doctest': ['pandas', 'scikit-learn>=0.19.0'],
-        'document': ['sphinx', 'sphinx_rtd_theme'],
-        'codecov': ['pytest-cov', 'codecov'],
->>>>>>> 61cf3567
     }
 
 
